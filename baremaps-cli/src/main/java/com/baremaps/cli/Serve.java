--- conflicted
+++ resolved
@@ -5,32 +5,17 @@
 import com.baremaps.config.BlobMapper;
 import com.baremaps.config.style.Style;
 import com.baremaps.config.tileset.Tileset;
-<<<<<<< HEAD
-import com.baremaps.osm.postgres.PostgresHelper;
+import com.baremaps.postgres.jdbc.PostgresUtils;
 import com.baremaps.server.BlobResources;
 import com.baremaps.server.ViewerResources;
+import com.baremaps.tile.TileCache;
 import com.baremaps.tile.TileStore;
-import com.baremaps.tile.postgres.PostgisTileStore;
+import com.baremaps.tile.postgres.PostgresTileStore;
+import com.github.benmanes.caffeine.cache.CaffeineSpec;
 import io.servicetalk.http.api.BlockingStreamingHttpService;
 import io.servicetalk.http.netty.HttpServers;
 import io.servicetalk.http.router.jersey.HttpJerseyRouterBuilder;
 import io.servicetalk.transport.api.ServerContext;
-=======
-import com.baremaps.config.BlobMapper;
-import com.baremaps.editor.ServerService;
-import com.baremaps.postgres.jdbc.PostgresUtils;
-import com.baremaps.tile.TileCache;
-import com.baremaps.tile.TileStore;
-import com.baremaps.tile.postgres.PostgresTileStore;
-import com.github.benmanes.caffeine.cache.CaffeineSpec;
-import com.linecorp.armeria.common.HttpMethod;
-import com.linecorp.armeria.server.HttpService;
-import com.linecorp.armeria.server.Server;
-import com.linecorp.armeria.server.ServerBuilder;
-import com.linecorp.armeria.server.cors.CorsService;
-import com.linecorp.armeria.server.file.FileService;
-import java.io.IOException;
->>>>>>> 7bf2a4be
 import java.net.URI;
 import java.util.concurrent.Callable;
 import javax.sql.DataSource;
@@ -102,12 +87,14 @@
     Configurator.setRootLevel(Level.getLevel(options.logLevel.name()));
 
     BlobStore blobStore = options.blobStore();
-<<<<<<< HEAD
-    BlobMapper blobMapper = new BlobMapper(blobStore);
-    Style style = blobMapper.read(this.style, Style.class);
-    Tileset tileset = blobMapper.read(this.tileset, Tileset.class);
-    DataSource datasource = PostgresHelper.datasource(database);
-    TileStore tileStore = new PostgisTileStore(datasource, tileset);
+
+    Tileset tileset = new BlobMapper(blobStore).read(this.tileset, Tileset.class);
+    Style style = new BlobMapper(blobStore).read(this.style, Style.class);
+
+    CaffeineSpec caffeineSpec = CaffeineSpec.parse(cache);
+    DataSource datasource = PostgresUtils.datasource(database);
+    TileStore tileStore = new PostgresTileStore(datasource, tileset);
+    TileStore tileCache = new TileCache(tileStore, caffeineSpec);
 
     ResourceConfig config = new ResourceConfig()
         .register(ViewerResources.class)
@@ -117,7 +104,7 @@
           protected void configure() {
             bind(tileset).to(Tileset.class);
             bind(style).to(Style.class);
-            bind(tileStore).to(TileStore.class);
+            bind(tileCache).to(TileStore.class);
             bind(blobStore).to(BlobStore.class);
             bind(assets).named("assets").to(URI.class);
           }
@@ -131,33 +118,6 @@
     logger.info("Listening on {}", serverContext.listenAddress());
 
     serverContext.awaitShutdown();
-=======
-    Tileset tileset = new BlobMapper(blobStore).read(this.tileset, Tileset.class);
-    Style style = new BlobMapper(blobStore).read(this.style, Style.class);
-
-    CaffeineSpec caffeineSpec = CaffeineSpec.parse(cache);
-    DataSource datasource = PostgresUtils.datasource(database);
-    TileStore tileStore = new PostgresTileStore(datasource, tileset);
-    TileStore tileCache = new TileCache(tileStore, caffeineSpec);
-
-    ServerBuilder builder = Server.builder()
-        .defaultHostname(host)
-        .http(port)
-        .decorator(CorsService.builderForAnyOrigin()
-            .allowRequestMethods(HttpMethod.POST, HttpMethod.GET, HttpMethod.PUT)
-            .allowRequestHeaders("Origin", "Content-Type", "Accept")
-            .newDecorator())
-        .annotatedService(new ServerService(host, port, tileset, style, tileCache))
-        .serviceUnder("/", FileService.of(ClassLoader.getSystemClassLoader(), "/server/"));
-
-    if (assets != null && Files.exists(assets)) {
-      HttpService fileService = FileService.builder(assets).build();
-      builder.serviceUnder("/", fileService);
-    }
-
-    Server server = builder.build();
-    server.start();
->>>>>>> 7bf2a4be
 
     return 0;
   }
