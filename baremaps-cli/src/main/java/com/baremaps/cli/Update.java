--- conflicted
+++ resolved
@@ -81,12 +81,9 @@
     Configurator.setRootLevel(Level.getLevel(options.logLevel.name()));
     logger.info("{} processors available.", Runtime.getRuntime().availableProcessors());
 
-<<<<<<< HEAD
     BlobStore blobStore = options.blobStore();
-    DataSource datasource = PostgresHelper.datasource(database);
-=======
     DataSource datasource = PostgresUtils.datasource(database);
->>>>>>> 7bf2a4be
+
     CoordinateCache coordinateCache = new PostgresCoordinateCache(datasource);
     ReferenceCache referenceCache = new PostgresReferenceCache(datasource);
     HeaderTable headerTable = new PostgresHeaderTable(datasource);
