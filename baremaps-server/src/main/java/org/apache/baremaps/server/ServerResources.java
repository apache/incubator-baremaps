--- conflicted
+++ resolved
@@ -92,11 +92,7 @@
             .header(ACCESS_CONTROL_ALLOW_ORIGIN, "*")
             .header(CONTENT_TYPE, TILE_TYPE)
             .header(CONTENT_ENCODING, TILE_ENCODING)
-<<<<<<< HEAD
-            .entity(blob.array())
-=======
             .entity(bytes)
->>>>>>> 419f3c7b
             .build();
       } else {
         return Response.status(204).build();
