package com.baremaps.openapi.services;

import com.baremaps.api.DefaultApi;
import com.baremaps.model.LandingPage;
import com.baremaps.model.Link;

public class RootService implements DefaultApi {

<<<<<<< HEAD
    @Override
    public LandingPage getLandingPage() {

        LandingPage landingPage = new LandingPage();

        landingPage.setTitle("Baremaps");
        landingPage.setDescription("Baremaps OGC API Landing Page");


        String address = "localhost:8080"; // TODO: Get this from server context

        Link linkRoot = new Link();
        linkRoot.title("This document (landing page)");
        linkRoot.setHref(String.format("http://%s/", address));
        linkRoot.setRel("application/json");
        landingPage.getLinks().add(linkRoot);

        Link linkConformance = new Link();
        linkConformance.title("Conformance declaration");
        linkConformance.setHref(String.format("http://%s/conformance", address));
        linkConformance.setRel("application/json");
        landingPage.getLinks().add(linkConformance);

        return landingPage;

    }
=======
  @Override
  public LandingPage getLandingPage() {

    LandingPage landingPage = new LandingPage();

    landingPage.setTitle("Baremaps");
    landingPage.setDescription("Baremaps OGC API Landing Page");

    String address = "localhost:8080"; // TODO: Get this from server context

    Link linkRoot = new Link();
    linkRoot.title("This document (landing page)");
    linkRoot.setHref(String.format("http://%s/", address));
    linkRoot.setRel("application/json");
    landingPage.getLinks().add(linkRoot);

    Link linkConformance = new Link();
    linkConformance.title("Conformance declaration");
    linkConformance.setHref(String.format("http://%s/conformance", address));
    linkConformance.setRel("application/json");
    landingPage.getLinks().add(linkConformance);

    return landingPage;

  }
>>>>>>> 5521a7f1
}<|MERGE_RESOLUTION|>--- conflicted
+++ resolved
@@ -6,34 +6,6 @@
 
 public class RootService implements DefaultApi {
 
-<<<<<<< HEAD
-    @Override
-    public LandingPage getLandingPage() {
-
-        LandingPage landingPage = new LandingPage();
-
-        landingPage.setTitle("Baremaps");
-        landingPage.setDescription("Baremaps OGC API Landing Page");
-
-
-        String address = "localhost:8080"; // TODO: Get this from server context
-
-        Link linkRoot = new Link();
-        linkRoot.title("This document (landing page)");
-        linkRoot.setHref(String.format("http://%s/", address));
-        linkRoot.setRel("application/json");
-        landingPage.getLinks().add(linkRoot);
-
-        Link linkConformance = new Link();
-        linkConformance.title("Conformance declaration");
-        linkConformance.setHref(String.format("http://%s/conformance", address));
-        linkConformance.setRel("application/json");
-        landingPage.getLinks().add(linkConformance);
-
-        return landingPage;
-
-    }
-=======
   @Override
   public LandingPage getLandingPage() {
 
@@ -59,5 +31,4 @@
     return landingPage;
 
   }
->>>>>>> 5521a7f1
 }