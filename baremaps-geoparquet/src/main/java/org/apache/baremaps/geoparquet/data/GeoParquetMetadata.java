/*
 * Licensed to the Apache Software Foundation (ASF) under one or more
 * contributor license agreements.  See the NOTICE file distributed with
 * this work for additional information regarding copyright ownership.
 * The ASF licenses this file to you under the Apache License, Version 2.0
 * (the "License"); you may not use this file except in compliance with
 * the License.  You may obtain a copy of the License at
 *
 * http://www.apache.org/licenses/LICENSE-2.0
 *
 * Unless required by applicable law or agreed to in writing, software
 * distributed under the License is distributed on an "AS IS" BASIS,
 * WITHOUT WARRANTIES OR CONDITIONS OF ANY KIND, either express or implied.
 * See the License for the specific language governing permissions and
 * limitations under the License.
 */

package org.apache.baremaps.geoparquet.data;

import com.fasterxml.jackson.annotation.JsonProperty;
import com.fasterxml.jackson.databind.JsonNode;
import com.google.common.base.Objects;
import java.util.Map;
import java.util.Optional;

public class GeoParquetMetadata {

  @JsonProperty("version")
  private String version;

  @JsonProperty("primary_column")
  private String primaryColumn;

  @JsonProperty("columns")
  private Map<String, GeoParquetColumnMetadata> columns;

  public String getVersion() {
    return version;
  }

  public void setVersion(String version) {
    this.version = version;
  }

  public String getPrimaryColumn() {
    return primaryColumn;
  }

  public void setPrimaryColumn(String primaryColumn) {
    this.primaryColumn = primaryColumn;
  }

  public Map<String, GeoParquetColumnMetadata> getColumns() {
    return columns;
  }

  public void setColumns(Map<String, GeoParquetColumnMetadata> columns) {
    this.columns = columns;
  }

  public int getSrid(String column) {
<<<<<<< HEAD
    Optional<JsonNode> crs = Optional.ofNullable(getColumns().get(column).getCrs());
    if(crs.isPresent()){
      JsonNode crsId = crs.get().get("id");
      int srid = switch (crsId.get("authority").asText()) {
        case "OGC" -> switch (crsId.get("code").asText()) {
          case "CRS84" -> 4326;
          default -> 0;
        };
        case "EPSG" -> crsId.get("code").asInt();
        default -> 0;
      };
      return srid;
    } else {
      return 4326;
    }
=======
    JsonNode crsId = getColumns().get(column).getCrs().get("id");
    return switch (crsId.get("authority").asText()) {
      case "OGC" -> switch (crsId.get("code").asText()) {
          case "CRS84" -> 4326;
          default -> 0;
        };
      case "EPSG" -> crsId.get("code").asInt();
      default -> 0;
    };
>>>>>>> ee7aed76
  }

  public boolean isGeometryColumn(String column) {
    return columns.containsKey(column);
  }

  @Override
  public boolean equals(Object o) {
    if (this == o) {
      return true;
    }
    if (o == null || getClass() != o.getClass()) {
      return false;
    }
    GeoParquetMetadata that = (GeoParquetMetadata) o;
    return Objects.equal(version, that.version)
        && Objects.equal(primaryColumn, that.primaryColumn)
        && Objects.equal(columns, that.columns);
  }

  @Override
  public int hashCode() {
    return Objects.hashCode(version, primaryColumn, columns);
  }
}<|MERGE_RESOLUTION|>--- conflicted
+++ resolved
@@ -59,33 +59,17 @@
   }
 
   public int getSrid(String column) {
-<<<<<<< HEAD
-    Optional<JsonNode> crs = Optional.ofNullable(getColumns().get(column).getCrs());
-    if(crs.isPresent()){
-      JsonNode crsId = crs.get().get("id");
-      int srid = switch (crsId.get("authority").asText()) {
-        case "OGC" -> switch (crsId.get("code").asText()) {
+    return Optional.ofNullable(getColumns().get(column).getCrs()).map(crs -> {
+      JsonNode id = crs.get("id");
+      return switch (id.get("authority").asText()) {
+        case "OGC" -> switch (id.get("code").asText()) {
           case "CRS84" -> 4326;
           default -> 0;
         };
-        case "EPSG" -> crsId.get("code").asInt();
+        case "EPSG" -> id.get("code").asInt();
         default -> 0;
       };
-      return srid;
-    } else {
-      return 4326;
-    }
-=======
-    JsonNode crsId = getColumns().get(column).getCrs().get("id");
-    return switch (crsId.get("authority").asText()) {
-      case "OGC" -> switch (crsId.get("code").asText()) {
-          case "CRS84" -> 4326;
-          default -> 0;
-        };
-      case "EPSG" -> crsId.get("code").asInt();
-      default -> 0;
-    };
->>>>>>> ee7aed76
+    }).orElse(4326);
   }
 
   public boolean isGeometryColumn(String column) {
